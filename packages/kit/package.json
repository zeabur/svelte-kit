--- conflicted
+++ resolved
@@ -27,11 +27,7 @@
 		"sirv": "^1.0.7",
 		"source-map-support": "^0.5.19",
 		"svelte": "^3.29.0",
-<<<<<<< HEAD
-		"typescript": "^4.0.3"
-=======
 		"typescript": "^4.0.5"
->>>>>>> ed18e761
 	},
 	"bin": {
 		"svelte": "svelte-kit"
