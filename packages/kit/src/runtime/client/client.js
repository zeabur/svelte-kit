--- conflicted
+++ resolved
@@ -30,12 +30,7 @@
 import * as devalue from 'devalue';
 import { compact } from '../../utils/array.js';
 import { validate_page_exports } from '../../utils/exports.js';
-<<<<<<< HEAD
-import { HttpError, Redirect } from '../control.js';
-=======
-import { unwrap_promises } from '../../utils/promises.js';
 import { HttpError, Redirect, NotFound } from '../control.js';
->>>>>>> 7710f6ce
 import { INVALIDATED_PARAM, TRAILING_SLASH_PARAM, validate_depends } from '../shared.js';
 import { INDEX_KEY, PRELOAD_PRIORITIES, SCROLL_KEY, SNAPSHOT_KEY } from './constants.js';
 import { stores } from './singletons.js';
@@ -550,10 +545,10 @@
 								typeof data !== 'object'
 									? `a ${typeof data}`
 									: data instanceof Response
-										? 'a Response object'
-										: Array.isArray(data)
-											? 'an array'
-											: 'a non-plain object'
+									  ? 'a Response object'
+									  : Array.isArray(data)
+									    ? 'an array'
+									    : 'a non-plain object'
 							}, but must return a plain object at the top level (i.e. \`return {...}\`)`
 						);
 					}
