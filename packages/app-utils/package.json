{
	"name": "@sveltejs/app-utils",
<<<<<<< HEAD
	"version": "0.0.14",
=======
	"version": "0.0.15",
	"main": "dist/index.js",
	"module": "dist/index.mjs",
>>>>>>> 9f426a38
	"scripts": {
		"clean": "rm -rf common",
		"dev": "npm run clean && rollup -cw",
		"build": "npm run clean && rollup -c",
		"prepare": "npm run build",
		"prepublishOnly": "npm run build",
		"test": "uvu -r ts-node/register"
	},
	"dependencies": {
		"mime": "^2.4.6"
	},
	"devDependencies": {
		"@types/node": "^14.14.0",
		"devalue": "^2.0.1",
		"node-fetch": "^2.6.1",
		"rollup": "^2.32.0",
		"svelte": "^3.29.0",
		"ts-node": "^9.0.0",
		"uvu": "^0.3.4"
	},
	"exports": {
		"files": {
			"require": "./files/index.js",
			"import": "./files/index.mjs"
		},
		"http": {
			"require": "./http/index.js",
			"import": "./http/index.mjs"
		},
		"renderer": {
			"require": "./renderer/index.js",
			"import": "./renderer/index.mjs"
		}
	},
	"files": ["common"]
}<|MERGE_RESOLUTION|>--- conflicted
+++ resolved
@@ -1,12 +1,6 @@
 {
 	"name": "@sveltejs/app-utils",
-<<<<<<< HEAD
-	"version": "0.0.14",
-=======
 	"version": "0.0.15",
-	"main": "dist/index.js",
-	"module": "dist/index.mjs",
->>>>>>> 9f426a38
 	"scripts": {
 		"clean": "rm -rf common",
 		"dev": "npm run clean && rollup -cw",
