--- conflicted
+++ resolved
@@ -71,7 +71,7 @@
         version: 4.20230404.0
       '@sveltejs/kit':
         specifier: ^1.0.0 || ^2.0.0
-        version: 1.27.7(svelte@4.2.7)(vite@4.5.1)
+        version: link:../kit
       esbuild:
         specifier: ^0.19.3
         version: 0.19.7
@@ -99,7 +99,7 @@
         version: 2.2.5
       '@sveltejs/kit':
         specifier: ^1.0.0 || ^2.0.0
-        version: 1.27.7(svelte@4.2.7)(vite@4.5.1)
+        version: link:../kit
       esbuild:
         specifier: ^0.19.3
         version: 0.19.7
@@ -298,7 +298,7 @@
     dependencies:
       '@sveltejs/kit':
         specifier: ^1.0.0 || ^2.0.0
-        version: 1.27.7(svelte@4.2.7)(vite@4.5.1)
+        version: link:../kit
 
   packages/create-svelte:
     dependencies:
@@ -1126,16 +1126,11 @@
         specifier: workspace:^
         version: link:../../packages/kit
       '@sveltejs/site-kit':
-<<<<<<< HEAD
-        specifier: 6.0.0-next.52
-        version: 6.0.0-next.52(@sveltejs/kit@packages+kit)(svelte@4.2.7)
+        specifier: 6.0.0-next.59
+        version: 6.0.0-next.59(@sveltejs/kit@packages+kit)(svelte@4.2.7)
       '@sveltejs/vite-plugin-svelte':
         specifier: ^3.0.0
         version: 3.0.1(svelte@4.2.7)(vite@5.0.4)
-=======
-        specifier: 6.0.0-next.59
-        version: 6.0.0-next.59(@sveltejs/kit@packages+kit)(svelte@4.2.7)
->>>>>>> 15422d21
       '@types/d3-geo':
         specifier: ^3.0.4
         version: 3.0.4
@@ -1460,17 +1455,6 @@
     dev: false
     optional: true
 
-  /@esbuild/android-arm64@0.18.20:
-    resolution: {integrity: sha512-Nz4rJcchGDtENV0eMKUNa6L12zz2zBDXuhj/Vjh18zGqB44Bi7MBMSXjgunJgjRhCmKOjnPuZp4Mb6OKqtMHLQ==}
-    engines: {node: '>=12'}
-    cpu: [arm64]
-    os: [android]
-    requiresBuild: true
-    dependencies:
-      tslib: 2.6.1
-    dev: false
-    optional: true
-
   /@esbuild/android-arm64@0.19.7:
     resolution: {integrity: sha512-YEDcw5IT7hW3sFKZBkCAQaOCJQLONVcD4bOyTXMZz5fr66pTHnAet46XAtbXAkJRfIn2YVhdC6R9g4xa27jQ1w==}
     engines: {node: '>=12'}
@@ -1489,15 +1473,6 @@
     dev: true
     optional: true
 
-  /@esbuild/android-arm@0.18.20:
-    resolution: {integrity: sha512-fyi7TDI/ijKKNZTUJAQqiG5T7YjJXgnzkURqmGj13C6dCqckZBLdl4h7bkhHt/t0WP+zO9/zwroDvANaOqO5Sw==}
-    engines: {node: '>=12'}
-    cpu: [arm]
-    os: [android]
-    requiresBuild: true
-    dev: false
-    optional: true
-
   /@esbuild/android-arm@0.19.7:
     resolution: {integrity: sha512-YGSPnndkcLo4PmVl2tKatEn+0mlVMr3yEpOOT0BeMria87PhvoJb5dg5f5Ft9fbCVgtAz4pWMzZVgSEGpDAlww==}
     engines: {node: '>=12'}
@@ -1516,15 +1491,6 @@
     dev: true
     optional: true
 
-  /@esbuild/android-x64@0.18.20:
-    resolution: {integrity: sha512-8GDdlePJA8D6zlZYJV/jnrRAi6rOiNaCC/JclcXpB+KIuvfBN4owLtgzY2bsxnx666XjJx2kDPUmnTtR8qKQUg==}
-    engines: {node: '>=12'}
-    cpu: [x64]
-    os: [android]
-    requiresBuild: true
-    dev: false
-    optional: true
-
   /@esbuild/android-x64@0.19.7:
     resolution: {integrity: sha512-jhINx8DEjz68cChFvM72YzrqfwJuFbfvSxZAk4bebpngGfNNRm+zRl4rtT9oAX6N9b6gBcFaJHFew5Blf6CvUw==}
     engines: {node: '>=12'}
@@ -1543,15 +1509,6 @@
     dev: true
     optional: true
 
-  /@esbuild/darwin-arm64@0.18.20:
-    resolution: {integrity: sha512-bxRHW5kHU38zS2lPTPOyuyTm+S+eobPUnTNkdJEfAddYgEcll4xkT8DB9d2008DtTbl7uJag2HuE5NZAZgnNEA==}
-    engines: {node: '>=12'}
-    cpu: [arm64]
-    os: [darwin]
-    requiresBuild: true
-    dev: false
-    optional: true
-
   /@esbuild/darwin-arm64@0.19.7:
     resolution: {integrity: sha512-dr81gbmWN//3ZnBIm6YNCl4p3pjnabg1/ZVOgz2fJoUO1a3mq9WQ/1iuEluMs7mCL+Zwv7AY5e3g1hjXqQZ9Iw==}
     engines: {node: '>=12'}
@@ -1570,15 +1527,6 @@
     dev: true
     optional: true
 
-  /@esbuild/darwin-x64@0.18.20:
-    resolution: {integrity: sha512-pc5gxlMDxzm513qPGbCbDukOdsGtKhfxD1zJKXjCCcU7ju50O7MeAZ8c4krSJcOIJGFR+qx21yMMVYwiQvyTyQ==}
-    engines: {node: '>=12'}
-    cpu: [x64]
-    os: [darwin]
-    requiresBuild: true
-    dev: false
-    optional: true
-
   /@esbuild/darwin-x64@0.19.7:
     resolution: {integrity: sha512-Lc0q5HouGlzQEwLkgEKnWcSazqr9l9OdV2HhVasWJzLKeOt0PLhHaUHuzb8s/UIya38DJDoUm74GToZ6Wc7NGQ==}
     engines: {node: '>=12'}
@@ -1597,15 +1545,6 @@
     dev: true
     optional: true
 
-  /@esbuild/freebsd-arm64@0.18.20:
-    resolution: {integrity: sha512-yqDQHy4QHevpMAaxhhIwYPMv1NECwOvIpGCZkECn8w2WFHXjEwrBn3CeNIYsibZ/iZEUemj++M26W3cNR5h+Tw==}
-    engines: {node: '>=12'}
-    cpu: [arm64]
-    os: [freebsd]
-    requiresBuild: true
-    dev: false
-    optional: true
-
   /@esbuild/freebsd-arm64@0.19.7:
     resolution: {integrity: sha512-+y2YsUr0CxDFF7GWiegWjGtTUF6gac2zFasfFkRJPkMAuMy9O7+2EH550VlqVdpEEchWMynkdhC9ZjtnMiHImQ==}
     engines: {node: '>=12'}
@@ -1624,15 +1563,6 @@
     dev: true
     optional: true
 
-  /@esbuild/freebsd-x64@0.18.20:
-    resolution: {integrity: sha512-tgWRPPuQsd3RmBZwarGVHZQvtzfEBOreNuxEMKFcd5DaDn2PbBxfwLcj4+aenoh7ctXcbXmOQIn8HI6mCSw5MQ==}
-    engines: {node: '>=12'}
-    cpu: [x64]
-    os: [freebsd]
-    requiresBuild: true
-    dev: false
-    optional: true
-
   /@esbuild/freebsd-x64@0.19.7:
     resolution: {integrity: sha512-CdXOxIbIzPJmJhrpmJTLx+o35NoiKBIgOvmvT+jeSadYiWJn0vFKsl+0bSG/5lwjNHoIDEyMYc/GAPR9jxusTA==}
     engines: {node: '>=12'}
@@ -1651,15 +1581,6 @@
     dev: true
     optional: true
 
-  /@esbuild/linux-arm64@0.18.20:
-    resolution: {integrity: sha512-2YbscF+UL7SQAVIpnWvYwM+3LskyDmPhe31pE7/aoTMFKKzIc9lLbyGUpmmb8a8AixOL61sQ/mFh3jEjHYFvdA==}
-    engines: {node: '>=12'}
-    cpu: [arm64]
-    os: [linux]
-    requiresBuild: true
-    dev: false
-    optional: true
-
   /@esbuild/linux-arm64@0.19.7:
     resolution: {integrity: sha512-inHqdOVCkUhHNvuQPT1oCB7cWz9qQ/Cz46xmVe0b7UXcuIJU3166aqSunsqkgSGMtUCWOZw3+KMwI6otINuC9g==}
     engines: {node: '>=12'}
@@ -1678,15 +1599,6 @@
     dev: true
     optional: true
 
-  /@esbuild/linux-arm@0.18.20:
-    resolution: {integrity: sha512-/5bHkMWnq1EgKr1V+Ybz3s1hWXok7mDFUMQ4cG10AfW3wL02PSZi5kFpYKrptDsgb2WAJIvRcDm+qIvXf/apvg==}
-    engines: {node: '>=12'}
-    cpu: [arm]
-    os: [linux]
-    requiresBuild: true
-    dev: false
-    optional: true
-
   /@esbuild/linux-arm@0.19.7:
     resolution: {integrity: sha512-Y+SCmWxsJOdQtjcBxoacn/pGW9HDZpwsoof0ttL+2vGcHokFlfqV666JpfLCSP2xLxFpF1lj7T3Ox3sr95YXww==}
     engines: {node: '>=12'}
@@ -1705,15 +1617,6 @@
     dev: true
     optional: true
 
-  /@esbuild/linux-ia32@0.18.20:
-    resolution: {integrity: sha512-P4etWwq6IsReT0E1KHU40bOnzMHoH73aXp96Fs8TIT6z9Hu8G6+0SHSw9i2isWrD2nbx2qo5yUqACgdfVGx7TA==}
-    engines: {node: '>=12'}
-    cpu: [ia32]
-    os: [linux]
-    requiresBuild: true
-    dev: false
-    optional: true
-
   /@esbuild/linux-ia32@0.19.7:
     resolution: {integrity: sha512-2BbiL7nLS5ZO96bxTQkdO0euGZIUQEUXMTrqLxKUmk/Y5pmrWU84f+CMJpM8+EHaBPfFSPnomEaQiG/+Gmh61g==}
     engines: {node: '>=12'}
@@ -1732,15 +1635,6 @@
     dev: true
     optional: true
 
-  /@esbuild/linux-loong64@0.18.20:
-    resolution: {integrity: sha512-nXW8nqBTrOpDLPgPY9uV+/1DjxoQ7DoB2N8eocyq8I9XuqJ7BiAMDMf9n1xZM9TgW0J8zrquIb/A7s3BJv7rjg==}
-    engines: {node: '>=12'}
-    cpu: [loong64]
-    os: [linux]
-    requiresBuild: true
-    dev: false
-    optional: true
-
   /@esbuild/linux-loong64@0.19.7:
     resolution: {integrity: sha512-BVFQla72KXv3yyTFCQXF7MORvpTo4uTA8FVFgmwVrqbB/4DsBFWilUm1i2Oq6zN36DOZKSVUTb16jbjedhfSHw==}
     engines: {node: '>=12'}
@@ -1759,15 +1653,6 @@
     dev: true
     optional: true
 
-  /@esbuild/linux-mips64el@0.18.20:
-    resolution: {integrity: sha512-d5NeaXZcHp8PzYy5VnXV3VSd2D328Zb+9dEq5HE6bw6+N86JVPExrA6O68OPwobntbNJ0pzCpUFZTo3w0GyetQ==}
-    engines: {node: '>=12'}
-    cpu: [mips64el]
-    os: [linux]
-    requiresBuild: true
-    dev: false
-    optional: true
-
   /@esbuild/linux-mips64el@0.19.7:
     resolution: {integrity: sha512-DzAYckIaK+pS31Q/rGpvUKu7M+5/t+jI+cdleDgUwbU7KdG2eC3SUbZHlo6Q4P1CfVKZ1lUERRFP8+q0ob9i2w==}
     engines: {node: '>=12'}
@@ -1786,15 +1671,6 @@
     dev: true
     optional: true
 
-  /@esbuild/linux-ppc64@0.18.20:
-    resolution: {integrity: sha512-WHPyeScRNcmANnLQkq6AfyXRFr5D6N2sKgkFo2FqguP44Nw2eyDlbTdZwd9GYk98DZG9QItIiTlFLHJHjxP3FA==}
-    engines: {node: '>=12'}
-    cpu: [ppc64]
-    os: [linux]
-    requiresBuild: true
-    dev: false
-    optional: true
-
   /@esbuild/linux-ppc64@0.19.7:
     resolution: {integrity: sha512-JQ1p0SmUteNdUaaiRtyS59GkkfTW0Edo+e0O2sihnY4FoZLz5glpWUQEKMSzMhA430ctkylkS7+vn8ziuhUugQ==}
     engines: {node: '>=12'}
@@ -1813,15 +1689,6 @@
     dev: true
     optional: true
 
-  /@esbuild/linux-riscv64@0.18.20:
-    resolution: {integrity: sha512-WSxo6h5ecI5XH34KC7w5veNnKkju3zBRLEQNY7mv5mtBmrP/MjNBCAlsM2u5hDBlS3NGcTQpoBvRzqBcRtpq1A==}
-    engines: {node: '>=12'}
-    cpu: [riscv64]
-    os: [linux]
-    requiresBuild: true
-    dev: false
-    optional: true
-
   /@esbuild/linux-riscv64@0.19.7:
     resolution: {integrity: sha512-xGwVJ7eGhkprY/nB7L7MXysHduqjpzUl40+XoYDGC4UPLbnG+gsyS1wQPJ9lFPcxYAaDXbdRXd1ACs9AE9lxuw==}
     engines: {node: '>=12'}
@@ -1840,15 +1707,6 @@
     dev: true
     optional: true
 
-  /@esbuild/linux-s390x@0.18.20:
-    resolution: {integrity: sha512-+8231GMs3mAEth6Ja1iK0a1sQ3ohfcpzpRLH8uuc5/KVDFneH6jtAJLFGafpzpMRO6DzJ6AvXKze9LfFMrIHVQ==}
-    engines: {node: '>=12'}
-    cpu: [s390x]
-    os: [linux]
-    requiresBuild: true
-    dev: false
-    optional: true
-
   /@esbuild/linux-s390x@0.19.7:
     resolution: {integrity: sha512-U8Rhki5PVU0L0nvk+E8FjkV8r4Lh4hVEb9duR6Zl21eIEYEwXz8RScj4LZWA2i3V70V4UHVgiqMpszXvG0Yqhg==}
     engines: {node: '>=12'}
@@ -1867,15 +1725,6 @@
     dev: true
     optional: true
 
-  /@esbuild/linux-x64@0.18.20:
-    resolution: {integrity: sha512-UYqiqemphJcNsFEskc73jQ7B9jgwjWrSayxawS6UVFZGWrAAtkzjxSqnoclCXxWtfwLdzU+vTpcNYhpn43uP1w==}
-    engines: {node: '>=12'}
-    cpu: [x64]
-    os: [linux]
-    requiresBuild: true
-    dev: false
-    optional: true
-
   /@esbuild/linux-x64@0.19.7:
     resolution: {integrity: sha512-ZYZopyLhm4mcoZXjFt25itRlocKlcazDVkB4AhioiL9hOWhDldU9n38g62fhOI4Pth6vp+Mrd5rFKxD0/S+7aQ==}
     engines: {node: '>=12'}
@@ -1894,15 +1743,6 @@
     dev: true
     optional: true
 
-  /@esbuild/netbsd-x64@0.18.20:
-    resolution: {integrity: sha512-iO1c++VP6xUBUmltHZoMtCUdPlnPGdBom6IrO4gyKPFFVBKioIImVooR5I83nTew5UOYrk3gIJhbZh8X44y06A==}
-    engines: {node: '>=12'}
-    cpu: [x64]
-    os: [netbsd]
-    requiresBuild: true
-    dev: false
-    optional: true
-
   /@esbuild/netbsd-x64@0.19.7:
     resolution: {integrity: sha512-/yfjlsYmT1O3cum3J6cmGG16Fd5tqKMcg5D+sBYLaOQExheAJhqr8xOAEIuLo8JYkevmjM5zFD9rVs3VBcsjtQ==}
     engines: {node: '>=12'}
@@ -1921,15 +1761,6 @@
     dev: true
     optional: true
 
-  /@esbuild/openbsd-x64@0.18.20:
-    resolution: {integrity: sha512-e5e4YSsuQfX4cxcygw/UCPIEP6wbIL+se3sxPdCiMbFLBWu0eiZOJ7WoD+ptCLrmjZBK1Wk7I6D/I3NglUGOxg==}
-    engines: {node: '>=12'}
-    cpu: [x64]
-    os: [openbsd]
-    requiresBuild: true
-    dev: false
-    optional: true
-
   /@esbuild/openbsd-x64@0.19.7:
     resolution: {integrity: sha512-MYDFyV0EW1cTP46IgUJ38OnEY5TaXxjoDmwiTXPjezahQgZd+j3T55Ht8/Q9YXBM0+T9HJygrSRGV5QNF/YVDQ==}
     engines: {node: '>=12'}
@@ -1948,15 +1779,6 @@
     dev: true
     optional: true
 
-  /@esbuild/sunos-x64@0.18.20:
-    resolution: {integrity: sha512-kDbFRFp0YpTQVVrqUd5FTYmWo45zGaXe0X8E1G/LKFC0v8x0vWrhOWSLITcCn63lmZIxfOMXtCfti/RxN/0wnQ==}
-    engines: {node: '>=12'}
-    cpu: [x64]
-    os: [sunos]
-    requiresBuild: true
-    dev: false
-    optional: true
-
   /@esbuild/sunos-x64@0.19.7:
     resolution: {integrity: sha512-JcPvgzf2NN/y6X3UUSqP6jSS06V0DZAV/8q0PjsZyGSXsIGcG110XsdmuWiHM+pno7/mJF6fjH5/vhUz/vA9fw==}
     engines: {node: '>=12'}
@@ -1975,15 +1797,6 @@
     dev: true
     optional: true
 
-  /@esbuild/win32-arm64@0.18.20:
-    resolution: {integrity: sha512-ddYFR6ItYgoaq4v4JmQQaAI5s7npztfV4Ag6NrhiaW0RrnOXqBkgwZLofVTlq1daVTQNhtI5oieTvkRPfZrePg==}
-    engines: {node: '>=12'}
-    cpu: [arm64]
-    os: [win32]
-    requiresBuild: true
-    dev: false
-    optional: true
-
   /@esbuild/win32-arm64@0.19.7:
     resolution: {integrity: sha512-ZA0KSYti5w5toax5FpmfcAgu3ZNJxYSRm0AW/Dao5up0YV1hDVof1NvwLomjEN+3/GMtaWDI+CIyJOMTRSTdMw==}
     engines: {node: '>=12'}
@@ -2002,15 +1815,6 @@
     dev: true
     optional: true
 
-  /@esbuild/win32-ia32@0.18.20:
-    resolution: {integrity: sha512-Wv7QBi3ID/rROT08SABTS7eV4hX26sVduqDOTe1MvGMjNd3EjOz4b7zeexIR62GTIEKrfJXKL9LFxTYgkyeu7g==}
-    engines: {node: '>=12'}
-    cpu: [ia32]
-    os: [win32]
-    requiresBuild: true
-    dev: false
-    optional: true
-
   /@esbuild/win32-ia32@0.19.7:
     resolution: {integrity: sha512-CTOnijBKc5Jpk6/W9hQMMvJnsSYRYgveN6O75DTACCY18RA2nqka8dTZR+x/JqXCRiKk84+5+bRKXUSbbwsS0A==}
     engines: {node: '>=12'}
@@ -2027,15 +1831,6 @@
     os: [win32]
     requiresBuild: true
     dev: true
-    optional: true
-
-  /@esbuild/win32-x64@0.18.20:
-    resolution: {integrity: sha512-kTdfRcSiDfQca/y9QIkng02avJ+NCaQvrMejlsB3RRv5sE9rRoeBPISaZpKxHELzRxZyLvNts1P27W3wV+8geQ==}
-    engines: {node: '>=12'}
-    cpu: [x64]
-    os: [win32]
-    requiresBuild: true
-    dev: false
     optional: true
 
   /@esbuild/win32-x64@0.19.7:
@@ -2092,11 +1887,6 @@
     resolution: {integrity: sha512-mjZVbpaeMZludF2fsWLD0Z9gCref1Tk4i9+wddjRvpUNqqcndPkBD09N/Mapey0b3jaXbLm2kICwFv2E64QinA==}
     engines: {node: ^12.22.0 || ^14.17.0 || >=16.0.0}
     dev: true
-
-  /@fastify/busboy@2.1.0:
-    resolution: {integrity: sha512-+KpH+QxZU7O4675t3mnkQKcZZg56u+K/Ct2K+N2AZYNVK8kyeo/bI18tI8aPm3tvNNRyTWfj6s5tnGNlcbQRsA==}
-    engines: {node: '>=14'}
-    dev: false
 
   /@fontsource/fira-mono@5.0.5:
     resolution: {integrity: sha512-R5HaONNjI8zzZgjATOrtDhhl58U19OslqNOanPpiHqXV8XWKmFqRF1hIekrWemLfpSTK1WO3wyNcFMZMwkKhlA==}
@@ -2733,41 +2523,8 @@
       typescript: 5.3.2
     dev: true
 
-<<<<<<< HEAD
-  /@sveltejs/kit@1.27.7(svelte@4.2.7)(vite@4.5.1):
-    resolution: {integrity: sha512-AzXYDoYt42clCBwLF9GTHsXyg2DFR31Ncyt8yxu8Aw4tgB433V+w+hcr1RTfAN9zKW2J2PY9FMQ8FoX/4Vw8CA==}
-    engines: {node: ^16.14 || >=18}
-    hasBin: true
-    requiresBuild: true
-    peerDependencies:
-      svelte: ^3.54.0 || ^4.0.0-next.0 || ^5.0.0-next.0
-      vite: ^4.0.0
-    dependencies:
-      '@sveltejs/vite-plugin-svelte': 2.5.3(svelte@4.2.7)(vite@4.5.1)
-      '@types/cookie': 0.5.4
-      cookie: 0.5.0
-      devalue: 4.3.1
-      esm-env: 1.0.0
-      kleur: 4.1.5
-      magic-string: 0.30.5
-      mrmime: 1.0.1
-      sade: 1.8.1
-      set-cookie-parser: 2.6.0
-      sirv: 2.0.3
-      svelte: 4.2.7
-      tiny-glob: 0.2.9
-      undici: 5.26.5
-      vite: 4.5.1(@types/node@18.19.2)
-    transitivePeerDependencies:
-      - supports-color
-    dev: false
-
-  /@sveltejs/site-kit@6.0.0-next.52(@sveltejs/kit@packages+kit)(svelte@4.2.7):
-    resolution: {integrity: sha512-r/VoVllvrr9So9LcYT7XRXDK38Q6Fx062gosuTkDztENBw+qGp3hMq1vg9qSomJastmavRzze1cjJnQFgacWMw==}
-=======
   /@sveltejs/site-kit@6.0.0-next.59(@sveltejs/kit@packages+kit)(svelte@4.2.7):
     resolution: {integrity: sha512-nAUCuunhN0DmurQBxbsauqvdvv4mL0F/Aluxq0hFf6gB3iSn9WdaUZdPMXoujy+8cy+m6UvKuyhkgApZhmOLvw==}
->>>>>>> 15422d21
     peerDependencies:
       '@sveltejs/kit': ^1.20.0
       svelte: ^4.0.0
@@ -2777,22 +2534,6 @@
       svelte: 4.2.7
       svelte-local-storage-store: 0.6.4(svelte@4.2.7)
     dev: true
-
-  /@sveltejs/vite-plugin-svelte-inspector@1.0.4(@sveltejs/vite-plugin-svelte@2.5.3)(svelte@4.2.7)(vite@4.5.1):
-    resolution: {integrity: sha512-zjiuZ3yydBtwpF3bj0kQNV0YXe+iKE545QGZVTaylW3eAzFr+pJ/cwK8lZEaRp4JtaJXhD5DyWAV4AxLh6DgaQ==}
-    engines: {node: ^14.18.0 || >= 16}
-    peerDependencies:
-      '@sveltejs/vite-plugin-svelte': ^2.2.0
-      svelte: ^3.54.0 || ^4.0.0
-      vite: ^4.0.0
-    dependencies:
-      '@sveltejs/vite-plugin-svelte': 2.5.3(svelte@4.2.7)(vite@4.5.1)
-      debug: 4.3.4
-      svelte: 4.2.7
-      vite: 4.5.1(@types/node@18.19.2)
-    transitivePeerDependencies:
-      - supports-color
-    dev: false
 
   /@sveltejs/vite-plugin-svelte-inspector@2.0.0(@sveltejs/vite-plugin-svelte@3.0.1)(svelte@4.2.7)(vite@5.0.4):
     resolution: {integrity: sha512-gjr9ZFg1BSlIpfZ4PRewigrvYmHWbDrq2uvvPB1AmTWKuM+dI1JXQSUu2pIrYLb/QncyiIGkFDFKTwJ0XqQZZg==}
@@ -2809,26 +2550,6 @@
     transitivePeerDependencies:
       - supports-color
     dev: true
-
-  /@sveltejs/vite-plugin-svelte@2.5.3(svelte@4.2.7)(vite@4.5.1):
-    resolution: {integrity: sha512-erhNtXxE5/6xGZz/M9eXsmI7Pxa6MS7jyTy06zN3Ck++ldrppOnOlJwHHTsMC7DHDQdgUp4NAc4cDNQ9eGdB/w==}
-    engines: {node: ^14.18.0 || >= 16}
-    peerDependencies:
-      svelte: ^3.54.0 || ^4.0.0 || ^5.0.0-next.0
-      vite: ^4.0.0
-    dependencies:
-      '@sveltejs/vite-plugin-svelte-inspector': 1.0.4(@sveltejs/vite-plugin-svelte@2.5.3)(svelte@4.2.7)(vite@4.5.1)
-      debug: 4.3.4
-      deepmerge: 4.3.1
-      kleur: 4.1.5
-      magic-string: 0.30.5
-      svelte: 4.2.7
-      svelte-hmr: 0.15.3(svelte@4.2.7)
-      vite: 4.5.1(@types/node@18.19.2)
-      vitefu: 0.2.5(vite@4.5.1)
-    transitivePeerDependencies:
-      - supports-color
-    dev: false
 
   /@sveltejs/vite-plugin-svelte@3.0.1(svelte@4.2.7)(vite@5.0.4):
     resolution: {integrity: sha512-CGURX6Ps+TkOovK6xV+Y2rn8JKa8ZPUHPZ/NKgCxAmgBrXReavzFl8aOSCj3kQ1xqT7yGJj53hjcV/gqwDAaWA==}
@@ -2875,10 +2596,6 @@
       '@types/node': 18.19.2
     dev: true
 
-  /@types/cookie@0.5.4:
-    resolution: {integrity: sha512-7z/eR6O859gyWIAjuvBWFzNURmf2oPBmJlfVWkwehU5nzIyjwBsTh7WMmEEV4JFnHuQ3ex4oyTvfKzcyJVDBNA==}
-    dev: false
-
   /@types/cookie@0.6.0:
     resolution: {integrity: sha512-4Kh9a6B2bQciAhf7FSuMRRkUWecJgJu9nPnx3yzpsfXX/c50REIqpHY4C82bXP90qrLtXtkDxTZosYO3UpOwlA==}
     dev: false
@@ -2933,6 +2650,7 @@
     resolution: {integrity: sha512-6wzfBdbWpe8QykUkXBjtmO3zITA0A3FIjoy+in0Y2K4KrCiRhNYJIdwAPDffZ3G6GnaKaSLSEa9ZuORLfEoiwg==}
     dependencies:
       undici-types: 5.26.5
+    dev: true
 
   /@types/normalize-package-data@2.4.1:
     resolution: {integrity: sha512-Gj7cI7z+98M282Tqmp2K5EIsoouUEzbBJhQQzDE3jSIRk6r9gsz0oUokqIUR4u1R3dMHo0pDHM7sNOHyhulypw==}
@@ -3702,11 +3420,6 @@
   /convert-source-map@1.9.0:
     resolution: {integrity: sha512-ASFBup0Mz1uyiIjANan1jzLQami9z1PoYSZCiiYW2FczPbenXc45FZdBZLzOT+r6+iciuEModtmCti+hjaAk0A==}
     dev: true
-
-  /cookie@0.5.0:
-    resolution: {integrity: sha512-YZ3GUyn/o8gfKJlnlX7g7xq4gyO6OSuhGPKaaGssGB2qgDUS0gPgtTvoyZLTt9Ab6dC4hfc9dV5arkvc/OCmrw==}
-    engines: {node: '>= 0.6'}
-    dev: false
 
   /cookie@0.6.0:
     resolution: {integrity: sha512-U71cyTamuh1CRNCfpGY6to28lxvNwPG4Guz/EVjgf3Jmzv0vlDp1atT9eS5dDjMYHucpHbWns6Lwf3BKz6svdw==}
@@ -4030,36 +3743,6 @@
   /es6-promise@3.3.1:
     resolution: {integrity: sha512-SOp9Phqvqn7jtEUxPWdWfWoLmyt2VaJ6MpvP9Comy1MceMXqE6bxvaTu4iaxpYYPzhny28Lc+M87/c2cPK6lDg==}
     dev: true
-
-  /esbuild@0.18.20:
-    resolution: {integrity: sha512-ceqxoedUrcayh7Y7ZX6NdbbDzGROiyVBgC4PriJThBKSVPWnnFHZAkfI1lJT8QFkOwH4qOS2SJkS4wvpGl8BpA==}
-    engines: {node: '>=12'}
-    hasBin: true
-    requiresBuild: true
-    optionalDependencies:
-      '@esbuild/android-arm': 0.18.20
-      '@esbuild/android-arm64': 0.18.20
-      '@esbuild/android-x64': 0.18.20
-      '@esbuild/darwin-arm64': 0.18.20
-      '@esbuild/darwin-x64': 0.18.20
-      '@esbuild/freebsd-arm64': 0.18.20
-      '@esbuild/freebsd-x64': 0.18.20
-      '@esbuild/linux-arm': 0.18.20
-      '@esbuild/linux-arm64': 0.18.20
-      '@esbuild/linux-ia32': 0.18.20
-      '@esbuild/linux-loong64': 0.18.20
-      '@esbuild/linux-mips64el': 0.18.20
-      '@esbuild/linux-ppc64': 0.18.20
-      '@esbuild/linux-riscv64': 0.18.20
-      '@esbuild/linux-s390x': 0.18.20
-      '@esbuild/linux-x64': 0.18.20
-      '@esbuild/netbsd-x64': 0.18.20
-      '@esbuild/openbsd-x64': 0.18.20
-      '@esbuild/sunos-x64': 0.18.20
-      '@esbuild/win32-arm64': 0.18.20
-      '@esbuild/win32-ia32': 0.18.20
-      '@esbuild/win32-x64': 0.18.20
-    dev: false
 
   /esbuild@0.19.7:
     resolution: {integrity: sha512-6brbTZVqxhqgbpqBR5MzErImcpA0SQdoKOkcWK/U30HtQxnokIpG3TX2r0IJqbFUzqLjhU/zC1S5ndgakObVCQ==}
@@ -5504,6 +5187,7 @@
     resolution: {integrity: sha512-BGcqMMJuToF7i1rt+2PWSNVnWIkGCU78jBG3RxO/bZlnZPK2Cmi2QaffxGO/2RvWi9sL+FAiRiXMgsyxQ1DIDA==}
     engines: {node: ^10 || ^12 || ^13.7 || ^14 || >=15.0.1}
     hasBin: true
+    dev: true
 
   /natural-compare-lite@1.4.0:
     resolution: {integrity: sha512-Tj+HTDSJJKaZnfiuw+iaF9skdPpTo2GtEly5JHnWV/hfv2Qj/9RKsGISQtLh2ox3l5EAGw487hnBee0sIJ6v2g==}
@@ -5865,6 +5549,7 @@
       nanoid: 3.3.6
       picocolors: 1.0.0
       source-map-js: 1.0.2
+    dev: true
 
   /preferred-pm@3.0.3:
     resolution: {integrity: sha512-+wZgbxNES/KlJs9q40F/1sfOd/j7f1O9JaHcW5Dsn3aUUOZg3L2bjpVUcKV2jvtElYfoTuQiNeMfQJ4kwUAhCQ==}
@@ -6079,14 +5764,6 @@
     hasBin: true
     dependencies:
       glob: 7.2.3
-
-  /rollup@3.29.4:
-    resolution: {integrity: sha512-oWzmBZwvYrU0iJHtDmhsm662rC15FRXmcjCk1xD771dFDx5jJ02ufAQQTn0etB2emNk4J9EZg/yWKpsn9BWGRw==}
-    engines: {node: '>=14.18.0', npm: '>=8.0.0'}
-    hasBin: true
-    optionalDependencies:
-      fsevents: 2.3.3
-    dev: false
 
   /rollup@4.5.2:
     resolution: {integrity: sha512-CRK1uoROBfkcqrZKyaFcqCcZWNsvJ6yVYZkqTlRocZhO2s5yER6Z3f/QaYtO8RGyloPnmhwgzuPQpNGeK210xQ==}
@@ -6572,6 +6249,7 @@
       svelte: ^3.19.0 || ^4.0.0
     dependencies:
       svelte: 4.2.7
+    dev: true
 
   /svelte-local-storage-store@0.6.4(svelte@4.2.7):
     resolution: {integrity: sha512-45WoY2vSGPQM1sIQJ9jTkPPj20hYeqm+af6mUGRFSPP5WglZf36YYoZqwmZZ8Dt/2SU8lem+BTA8/Z/8TkqNLg==}
@@ -6966,13 +6644,7 @@
 
   /undici-types@5.26.5:
     resolution: {integrity: sha512-JlCMO+ehdEIKqlFxk6IfVoAUVmgz7cU7zD/h9XZ0qzeosSHmUJVOzSQvvYSYWXkFXC+IfLKSIffhv0sVZup6pA==}
-
-  /undici@5.26.5:
-    resolution: {integrity: sha512-cSb4bPFd5qgR7qr2jYAi0hlX9n5YKK2ONKkLFkxl+v/9BvC0sOpZjBHDBSXc5lWAf5ty9oZdRXytBIHzgUcerw==}
-    engines: {node: '>=14.0'}
-    dependencies:
-      '@fastify/busboy': 2.1.0
-    dev: false
+    dev: true
 
   /universalify@0.1.2:
     resolution: {integrity: sha512-rBJeI5CXAlmy1pV+617WB9J63U6XcazHHF2f2dbJix4XzpUF0RS3Zbj0FGIOCAva5P/d/GBOYaACQ1w+0azUkg==}
@@ -7060,42 +6732,6 @@
       - supports-color
       - terser
     dev: true
-
-  /vite@4.5.1(@types/node@18.19.2):
-    resolution: {integrity: sha512-AXXFaAJ8yebyqzoNB9fu2pHoo/nWX+xZlaRwoeYUxEqBO+Zj4msE5G+BhGBll9lYEKv9Hfks52PAF2X7qDYXQA==}
-    engines: {node: ^14.18.0 || >=16.0.0}
-    hasBin: true
-    peerDependencies:
-      '@types/node': '>= 14'
-      less: '*'
-      lightningcss: ^1.21.0
-      sass: '*'
-      stylus: '*'
-      sugarss: '*'
-      terser: ^5.4.0
-    peerDependenciesMeta:
-      '@types/node':
-        optional: true
-      less:
-        optional: true
-      lightningcss:
-        optional: true
-      sass:
-        optional: true
-      stylus:
-        optional: true
-      sugarss:
-        optional: true
-      terser:
-        optional: true
-    dependencies:
-      '@types/node': 18.19.2
-      esbuild: 0.18.20
-      postcss: 8.4.31
-      rollup: 3.29.4
-    optionalDependencies:
-      fsevents: 2.3.3
-    dev: false
 
   /vite@5.0.4(@types/node@18.19.2)(lightningcss@1.21.8):
     resolution: {integrity: sha512-RzAr8LSvM8lmhB4tQ5OPcBhpjOZRZjuxv9zO5UcxeoY2bd3kP3Ticd40Qma9/BqZ8JS96Ll/jeBX9u+LJZrhVg==}
@@ -7133,17 +6769,6 @@
     optionalDependencies:
       fsevents: 2.3.3
     dev: true
-
-  /vitefu@0.2.5(vite@4.5.1):
-    resolution: {integrity: sha512-SgHtMLoqaeeGnd2evZ849ZbACbnwQCIwRH57t18FxcXoZop0uQu0uzlIhJBlF/eWVzuce0sHeqPcDo+evVcg8Q==}
-    peerDependencies:
-      vite: ^3.0.0 || ^4.0.0 || ^5.0.0
-    peerDependenciesMeta:
-      vite:
-        optional: true
-    dependencies:
-      vite: 4.5.1(@types/node@18.19.2)
-    dev: false
 
   /vitefu@0.2.5(vite@5.0.4):
     resolution: {integrity: sha512-SgHtMLoqaeeGnd2evZ849ZbACbnwQCIwRH57t18FxcXoZop0uQu0uzlIhJBlF/eWVzuce0sHeqPcDo+evVcg8Q==}
